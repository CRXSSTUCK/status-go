package jail

import (
	"context"
	"encoding/json"

	gethcommon "github.com/ethereum/go-ethereum/common"
	gethrpc "github.com/ethereum/go-ethereum/rpc"
	"github.com/status-im/status-go/geth/common"
	"github.com/status-im/status-go/geth/jail/internal/vm"
	"github.com/status-im/status-go/geth/params"
	"github.com/status-im/status-go/geth/rpc"
)

// ExecutionPolicy provides a central container for the executions of RPCCall requests for both
// remote/upstream processing and internal node processing.
type ExecutionPolicy struct {
	nodeManager    common.NodeManager
	accountManager common.AccountManager
	txQueueManager common.TxQueueManager
}

// NewExecutionPolicy returns a new instance of ExecutionPolicy.
func NewExecutionPolicy(
	nodeManager common.NodeManager, accountManager common.AccountManager, txQueueManager common.TxQueueManager,
) *ExecutionPolicy {
	return &ExecutionPolicy{
		nodeManager:    nodeManager,
		accountManager: accountManager,
		txQueueManager: txQueueManager,
	}
}

// Execute handles the execution of a RPC request and routes appropriately to either a local or remote ethereum node.
func (ep *ExecutionPolicy) Execute(req common.RPCCall, vm *vm.VM) (map[string]interface{}, error) {
	if params.SendTransactionMethodName == req.Method {
		return ep.executeSendTransaction(vm, req)
	}

	client := ep.nodeManager.RPCClient()

	return ep.executeWithClient(client, vm, req)
}

// executeRemoteSendTransaction defines a function to execute RPC method eth_sendTransaction over the upstream server.
func (ep *ExecutionPolicy) executeSendTransaction(vm *vm.VM, req common.RPCCall) (map[string]interface{}, error) {
	// TODO(tiabc): Move it to the bottom where `result` and `hash` are set.
	res := map[string]interface{}{
		"jsonrpc": "2.0",
		"id":      req.ID,
	}

	messageID, err := preProcessRequest(vm)
	if err != nil {
		return nil, err
	}

	// TODO(adam): check if context is used
	ctx := context.WithValue(context.Background(), common.MessageIDKey, messageID)
	args := sendTxArgsFromRPCCall(req)

	tx := ep.txQueueManager.CreateTransaction(ctx, args)

	if err := ep.txQueueManager.QueueTransaction(tx); err != nil {
		return nil, err
	}

	if err := ep.txQueueManager.WaitForTransaction(tx); err != nil {
		return nil, err
	}

	// invoke post processing
	postProcessRequest(vm, req, messageID)

	// @TODO(adam): which one is actually used?
	res["result"] = tx.Hash.Hex()
	res["hash"] = tx.Hash.Hex()

	return res, nil
}

func (ep *ExecutionPolicy) executeWithClient(client *rpc.Client, vm *vm.VM, req common.RPCCall) (map[string]interface{}, error) {
	var result json.RawMessage

	resp := map[string]interface{}{
		"jsonrpc": "2.0",
		"id":      req.ID,
	}

	// do extra request pre processing (persist message id)
	// within function semaphore will be acquired and released,
	// so that no more than one client (per cell) can enter
	messageID, err := preProcessRequest(vm)
	if err != nil {
		return nil, common.StopRPCCallError{Err: err}
	}

<<<<<<< HEAD
	err = client.Call(&result, req.Method, req.Params...)
	if err != nil {
		if err2, ok := err.(gethrpc.Error); ok {
			resp["error"] = map[string]interface{}{
				"code":    err2.ErrorCode(),
				"message": err2.Error(),
			}
		} else {
			resp = newErrorResponse(err.Error(), &req.ID)
=======
	if client == nil {
		resp = newErrorResponse(call.Otto, -32603, "RPC client is not available. Node is stopped?", &req.ID).Object()
	} else {
		err = client.Call(&result, req.Method, req.Params...)
		if err != nil {
			if err2, ok := err.(gethrpc.Error); ok {
				resp.Set("error", map[string]interface{}{
					"code":    err2.ErrorCode(),
					"message": err2.Error(),
				})
			} else {
				resp = newErrorResponse(call.Otto, -32603, err.Error(), &req.ID).Object()
			}
>>>>>>> 8153d935
		}
	}

	if result == nil {
		// Special case null because it is decoded as an empty
		// raw message for some reason.
		resp["result"] = ""
	} else {
		resp["result"] = result
	}

	// do extra request post processing (setting back tx context)
	postProcessRequest(vm, req, messageID)

	return resp, nil
}

// preProcessRequest pre-processes a given RPC call to a given Otto VM
func preProcessRequest(vm *vm.VM) (string, error) {
	messageID := currentMessageID(vm)

	return messageID, nil
}

// postProcessRequest post-processes a given RPC call to a given Otto VM
func postProcessRequest(vm *vm.VM, req common.RPCCall, messageID string) {
	if len(messageID) > 0 {
		vm.Call("addContext", nil, messageID, common.MessageIDKey, messageID) // nolint: errcheck
	}

	// set extra markers for queued transaction requests
	if req.Method == params.SendTransactionMethodName {
		vm.Call("addContext", nil, messageID, params.SendTransactionMethodName, true) // nolint: errcheck
	}
}

// currentMessageID looks for `status.message_id` variable in current JS context
func currentMessageID(vm *vm.VM) string {
	msgID, err := vm.Run("status.message_id")
	if err != nil {
		return ""
	}
	return msgID.String()
}

func sendTxArgsFromRPCCall(req common.RPCCall) common.SendTxArgs {
	// no need to persist extra state for other requests
	if req.Method != params.SendTransactionMethodName {
		return common.SendTxArgs{}
	}

	var err error
	var fromAddr, toAddr gethcommon.Address

	fromAddr, err = req.ParseFromAddress()
	if err != nil {
		fromAddr = gethcommon.HexToAddress("0x0")
	}

	toAddr, err = req.ParseToAddress()
	if err != nil {
		toAddr = gethcommon.HexToAddress("0x0")
	}

	return common.SendTxArgs{
		To:       &toAddr,
		From:     fromAddr,
		Value:    req.ParseValue(),
		Data:     req.ParseData(),
		Gas:      req.ParseGas(),
		GasPrice: req.ParseGasPrice(),
	}
}<|MERGE_RESOLUTION|>--- conflicted
+++ resolved
@@ -10,6 +10,7 @@
 	"github.com/status-im/status-go/geth/jail/internal/vm"
 	"github.com/status-im/status-go/geth/params"
 	"github.com/status-im/status-go/geth/rpc"
+	"fmt"
 )
 
 // ExecutionPolicy provides a central container for the executions of RPCCall requests for both
@@ -95,31 +96,19 @@
 		return nil, common.StopRPCCallError{Err: err}
 	}
 
-<<<<<<< HEAD
-	err = client.Call(&result, req.Method, req.Params...)
-	if err != nil {
-		if err2, ok := err.(gethrpc.Error); ok {
-			resp["error"] = map[string]interface{}{
-				"code":    err2.ErrorCode(),
-				"message": err2.Error(),
-			}
-		} else {
-			resp = newErrorResponse(err.Error(), &req.ID)
-=======
 	if client == nil {
-		resp = newErrorResponse(call.Otto, -32603, "RPC client is not available. Node is stopped?", &req.ID).Object()
+		resp = newErrorResponse("RPC client is not available. Node is stopped?", &req.ID)
 	} else {
 		err = client.Call(&result, req.Method, req.Params...)
 		if err != nil {
 			if err2, ok := err.(gethrpc.Error); ok {
-				resp.Set("error", map[string]interface{}{
+				resp["error"] = map[string]interface{}{
 					"code":    err2.ErrorCode(),
 					"message": err2.Error(),
-				})
+				}
 			} else {
-				resp = newErrorResponse(call.Otto, -32603, err.Error(), &req.ID).Object()
+				resp = newErrorResponse(err.Error(), &req.ID)
 			}
->>>>>>> 8153d935
 		}
 	}
 
