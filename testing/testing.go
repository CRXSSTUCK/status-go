--- conflicted
+++ resolved
@@ -2,11 +2,7 @@
 
 import (
 	"bytes"
-<<<<<<< HEAD
-	"errors"
 	"flag"
-=======
->>>>>>> e14b2331
 	"io"
 	"os"
 	"path/filepath"
